<<<<<<< HEAD
import * as OAS from "openapi3-ts"
import * as fs from "fs";
import {utf8} from "./utils";
=======
/*
 * The MIT License (MIT)
 *
 * Copyright (c) 2019 Looker Data Sciences, Inc.
 *
 * Permission is hereby granted, free of charge, to any person obtaining a copy
 * of this software and associated documentation files (the "Software"), to deal
 * in the Software without restriction, including without limitation the rights
 * to use, copy, modify, merge, publish, distribute, sublicense, and/or sell
 * copies of the Software, and to permit persons to whom the Software is
 * furnished to do so, subject to the following conditions:
 *
 * The above copyright notice and this permission notice shall be included in
 * all copies or substantial portions of the Software.
 *
 * THE SOFTWARE IS PROVIDED "AS IS", WITHOUT WARRANTY OF ANY KIND, EXPRESS OR
 * IMPLIED, INCLUDING BUT NOT LIMITED TO THE WARRANTIES OF MERCHANTABILITY,
 * FITNESS FOR A PARTICULAR PURPOSE AND NONINFRINGEMENT. IN NO EVENT SHALL THE
 * AUTHORS OR COPYRIGHT HOLDERS BE LIABLE FOR ANY CLAIM, DAMAGES OR OTHER
 * LIABILITY, WHETHER IN AN ACTION OF CONTRACT, TORT OR OTHERWISE, ARISING FROM,
 * OUT OF OR IN CONNECTION WITH THE SOFTWARE OR THE USE OR OTHER DEALINGS IN
 * THE SOFTWARE.
 */

// import { ParameterObject, PathsObject, OperationObject } from "openapi3-ts"
>>>>>>> 073967fc

import {MethodParameterLocation} from "./methodParam";

export interface IModel {
  name?: string
}

<<<<<<< HEAD
export interface ISymbol {
  name: string
  type: IType
}

export interface IType {
  name?: string
  properties: Record<string, IProperty>
  status: string
  elementType?: IType
}

export interface IParameter extends ISymbol {
}

export interface IMethod extends ISymbol {
  operationId: string
=======
export interface IType extends IModel {
  default?: string
}

export interface IParameter extends IModel {
  type: IType
  location: MethodParameterLocation
  required?: boolean
  description?: string
}

export interface IMethod extends IModel {
  operationId: string // maps internally to name
>>>>>>> 073967fc
  httpMethod: string
  endpoint: string
  type: IType

  description?: string
  params?: IParameter[]
  summary?: string
  pathArgs?: string[]
  bodyArg?: string
  queryArgs?: string[]
  headerArgs?: string[]
  cookieArgs?: string[]
}

<<<<<<< HEAD
export interface IProperty extends ISymbol {
  nullable: boolean
  description: string
  readOnly: boolean
  writeOnly: boolean
  deprecated: boolean
}

export interface ISymbolTable {
  methods: Record<string, IMethod>
  types: Record<string, IType>

  resolveType(schema: OAS.SchemaObject): IType
}

class Symbol implements ISymbol {
  name: string
  type: IType
  constructor (name: string, type: IType) {
    this.name = name
    this.type = type
  }
}

class Property extends Symbol implements IProperty {
  private schema: OAS.SchemaObject
  required: boolean = false

  constructor (name: string, type: IType, schema: OAS.SchemaObject) {
    super(name, type)
    this.schema = schema
  }

  get nullable(): boolean {
    return this.schema.nullable || this.schema['x-looker-nullable'] || true
  }

  get description(): string {
    return this.schema.description || ''
  }

  get readOnly(): boolean {
    return this.schema.readOnly || false
  }

  get writeOnly(): boolean {
    return this.schema.writeOnly || false
  }

  get deprecated(): boolean {
    return this.schema.deprecated || this.schema['x-looker-deprecated'] || false
  }
}

class Type implements IType {
  readonly name?: string
  readonly schema: OAS.SchemaObject
  readonly properties: Record<string, IProperty> = {}

  constructor (schema: OAS.SchemaObject, name?: string) {
    this.schema = schema
    this.name = name
  }

  get status(): string {
    return this.schema['x-looker-status'] || ''
  }

  load(symbols: ISymbolTable): void {
    Object.entries(this.schema.properties || {}).forEach(([propName, propSchema]) => {
      this.properties[propName] = new Property(propName, symbols.resolveType(propSchema), propSchema)
    })
  }
}

class ArrayType extends Type{
  elementType: IType

  constructor(elementType: IType, schema: OAS.SchemaObject) {
    super(schema)
    this.elementType = elementType
  }
}

class IntrinsicType extends Type {
  constructor (name: string) {
    super({}, name)
  }
}

export class LookerApi implements ISymbolTable {
  methods: Record<string, IMethod> = {}
  types: Record<string, IType> = {}
  refs: Record<string, IType> = {}

  constructor () {
    this.types['string'] = new IntrinsicType('string')
    this.types['integer'] = new IntrinsicType('integer')
    this.types['int64'] = new IntrinsicType('int64')
    this.types['boolean'] = new IntrinsicType('boolean')
    this.types['object'] = new IntrinsicType('object')
    this.types['uri'] = new IntrinsicType('uri')
    this.types['float'] = new IntrinsicType('float')
    this.types['double'] = new IntrinsicType('double')
  }

  static load(specFile: string): LookerApi {
    const specContent = fs.readFileSync(specFile, utf8)
    const json = JSON.parse(specContent)
    const spec = new OAS.OpenApiBuilder(json).getSpec()
    return new LookerApi().load(spec)
  }

  load(spec: OAS.OpenAPIObject) : this {
    if (spec.components && spec.components.schemas) {
      Object.entries(spec.components.schemas).forEach(([name, schema]) => {
        const t = new Type(schema, name)
        // types[n] and corresponding refs[ref] MUST reference the same type instance!
        this.types[name] = t
        this.refs[`#/components/schemas/${name}`] = t
      })
      Object.entries(spec.components.schemas).forEach(([name, _]) => {
        (this.resolveType(name) as Type).load(this)
      })
    }
    return this
  }

  resolveType(schema: string | OAS.SchemaObject | OAS.ReferenceObject): IType {
    if (typeof schema === 'string') {
      return this.types[schema]
    } else if (OAS.isReferenceObject(schema)) {
      return this.refs[schema.$ref]
    } else if (schema.type) {
      if (schema.type === 'integer' && schema.format === 'int64') {
        return this.types['int64']
      }
      if (schema.type === 'number' && schema.format) {
        return this.types[schema.format]
      }
      if (schema.type === 'array' && schema.items) {
        return new ArrayType(this.resolveType(schema.items), schema)
      }
      if (this.types[schema.type]) {
        return this.types[schema.type]
      }
    }
    throw new Error("Schema must have a ref or a type")
  }
=======
export interface IStruct extends IModel {
  description?: string
  properties: IParameter[]
>>>>>>> 073967fc
}

export interface IApi extends IModel {
  version?: string
  description?: string
  methods: Array<IMethod>
  structures?: Array<IStruct>
}

export interface ICodeFormatter {

  // comment string
  // e.g. Python=# C#=// TypeScript=//
  commentStr: string
  // string representation of null value
  // e.g. Python None, C# null, Delphi nil
  nullStr: string
  // indentation string. Typically two spaces '  '
  indentStr: string
  // end type string. For C# and TypeScript, usually '}\n'
  endTypeStr: string

  // argument separator string. Typically ', '
  argDelimiter: string
  // parameter delimiter. Typically ",\n"
  paramDelimiter: string
  // property delimiter. Typically, ",\n"
  propDelimiter: string

  // generate an optional comment header if the comment is not empty
  commentHeader(indent: string, text: string | undefined): string

  // group argument names together
  // e.g.
  //   [ row_size, page_offset ]
  argGroup(indent: string, args: string[] ): string

  // list arguments by name
  // e.g.
  //   row_size, page_offset
  argList(indent: string, args: string[]): string

  // generate a comment block
  // e.g.
  //   # this is a
  //   # multi-line comment block
  comment(indent: string, description: string | undefined): string

  // generates the method signature including parameter list and return type.
  // supports
  methodSignature(indent: string, method: IMethod): string

  // generate a call to the http API abstraction
  // includes http method, path, body, query, headers, cookie arguments
  httpCall(indent: string, method: IMethod): string

  // generates the type declaration signature for the start of the type definition
  typeSignature(indent: string, type: IStruct): string

  // generates summary text
  // e.g, for Python:
  //    '''This is the method summary'''
  summary(indent: string, text: string | undefined): string

  // produces the declaration block for a parameter
  // e.g.
  //   # ID of the query to run
  //   query_id: str
  //
  // and
  //
  //   # size description of parameter
  //   row_limit: int = None
  declareParameter(indent: string, param: IParameter): string

  // generates the entire method
  declareMethod(indent: string, method: IMethod): string

  // produces the list of parameters for a method signature
  // e.g.
  //   # ID of the query to run
  //   query_id: str,
  //   # size description of parameter
  //   row_limit: int = None
  declareParameters(indent: string, params: IParameter[] | undefined): string

  // generates entire type declaration
  declareType(indent: string, type: IStruct): string

  // generates type property
  declareProperty(indent: string, property: IParameter): string

}<|MERGE_RESOLUTION|>--- conflicted
+++ resolved
@@ -1,8 +1,3 @@
-<<<<<<< HEAD
-import * as OAS from "openapi3-ts"
-import * as fs from "fs";
-import {utf8} from "./utils";
-=======
 /*
  * The MIT License (MIT)
  *
@@ -27,16 +22,15 @@
  * THE SOFTWARE.
  */
 
-// import { ParameterObject, PathsObject, OperationObject } from "openapi3-ts"
->>>>>>> 073967fc
-
+import * as OAS from "openapi3-ts"
+import * as fs from "fs";
+import {utf8} from "./utils";
 import {MethodParameterLocation} from "./methodParam";
+// import {getResponses} from "./specSupport";
 
 export interface IModel {
-  name?: string
-}
-
-<<<<<<< HEAD
+}
+
 export interface ISymbol {
   name: string
   type: IType
@@ -47,43 +41,37 @@
   properties: Record<string, IProperty>
   status: string
   elementType?: IType
+
+  deprecated: boolean;
+  description: string;
+  title: string;
 }
 
 export interface IParameter extends ISymbol {
-}
-
-export interface IMethod extends ISymbol {
-  operationId: string
-=======
-export interface IType extends IModel {
-  default?: string
-}
-
-export interface IParameter extends IModel {
   type: IType
   location: MethodParameterLocation
-  required?: boolean
-  description?: string
-}
-
-export interface IMethod extends IModel {
-  operationId: string // maps internally to name
->>>>>>> 073967fc
-  httpMethod: string
-  endpoint: string
+  required: boolean
+  description: string
+}
+
+export interface IMethodResponse {
+  statusCode: string
+  mediaType: string
   type: IType
-
-  description?: string
-  params?: IParameter[]
-  summary?: string
-  pathArgs?: string[]
-  bodyArg?: string
-  queryArgs?: string[]
-  headerArgs?: string[]
-  cookieArgs?: string[]
-}
-
-<<<<<<< HEAD
+}
+
+class MethodResponse implements IMethodResponse {
+  mediaType: string;
+  statusCode: string;
+  type: IType;
+  constructor (statusCode: string, mediaType: string, type: IType) {
+    this.statusCode = statusCode
+    this.mediaType = mediaType
+    this.type = type
+  }
+}
+
+
 export interface IProperty extends ISymbol {
   nullable: boolean
   description: string
@@ -108,23 +96,30 @@
   }
 }
 
-class Property extends Symbol implements IProperty {
-  private schema: OAS.SchemaObject
-  required: boolean = false
+class SchemadSymbol extends Symbol {
+  schema: OAS.SchemaObject
 
   constructor (name: string, type: IType, schema: OAS.SchemaObject) {
     super(name, type)
     this.schema = schema
   }
 
+  get description(): string {
+    return this.schema.description || ''
+  }
+
+  get deprecated(): boolean {
+    return this.schema.deprecated || this.schema['x-looker-deprecated'] || false
+  }
+}
+
+class Property extends SchemadSymbol implements IProperty {
+  required: boolean = false
+
   get nullable(): boolean {
     return this.schema.nullable || this.schema['x-looker-nullable'] || true
   }
 
-  get description(): string {
-    return this.schema.description || ''
-  }
-
   get readOnly(): boolean {
     return this.schema.readOnly || false
   }
@@ -132,9 +127,91 @@
   get writeOnly(): boolean {
     return this.schema.writeOnly || false
   }
-
-  get deprecated(): boolean {
-    return this.schema.deprecated || this.schema['x-looker-deprecated'] || false
+}
+
+export interface IMethod extends ISymbol {
+  operationId: string // alias of ISymbol.name
+  httpMethod: string
+  endpoint: string
+  resultType: IType   // alias of ISymbol.type
+  primaryResponse: IMethodResponse
+  responses: IMethodResponse[]
+
+  description: string
+  params: IParameter[]
+  summary: string
+  pathArgs: string[]
+  bodyArg: string
+  queryArgs: string[]
+  headerArgs: string[]
+  cookieArgs: string[]
+}
+
+class Method extends SchemadSymbol implements IMethod {
+  readonly httpMethod: string
+  readonly endpoint: string
+  readonly primaryResponse: IMethodResponse
+  responses: IMethodResponse[]
+
+  constructor (httpMethod: string, endpoint: string, schema: OAS.OperationObject, responses: IMethodResponse[]) {
+    if (!schema.operationId) {
+      throw new Error('Missing operationId')
+    }
+
+    const primaryResponse = responses.find((response) => {
+      // prefer json response over all other 200s
+      return response.statusCode === '200' && response.mediaType === 'application/json'
+    }) || responses.find((response) => {
+      return response.statusCode === '200' // accept any mediaType for 200 if none are json
+    }) || responses.find((response) => {
+      return response.statusCode === '204' // No Content
+    })
+
+    if (!primaryResponse) {
+      throw new Error(`Missing 2xx + application/json response in ${endpoint}`)
+    }
+
+    super(schema.operationId, primaryResponse.type, schema)
+    this.httpMethod = httpMethod
+    this.endpoint = endpoint
+    this.responses = responses
+    this.primaryResponse = primaryResponse
+  }
+
+  get resultType(): IType {
+    return this.type
+  }
+
+  get operationId(): string {
+    return this.name
+  }
+
+  get params(): IParameter[] {
+    return []
+  }
+
+  get bodyArg(): string {
+    return ''
+  }
+
+  get cookieArgs(): string[] {
+    return []
+  }
+
+  get headerArgs(): string[] {
+    return []
+  }
+
+  get pathArgs(): string[] {
+    return []
+  }
+
+  get queryArgs(): string[] {
+    return []
+  }
+
+  get summary(): string {
+    return this.schema.summary || ''
   }
 }
 
@@ -148,15 +225,27 @@
     this.name = name
   }
 
-  get status(): string {
-    return this.schema['x-looker-status'] || ''
-  }
-
   load(symbols: ISymbolTable): void {
     Object.entries(this.schema.properties || {}).forEach(([propName, propSchema]) => {
       this.properties[propName] = new Property(propName, symbols.resolveType(propSchema), propSchema)
     })
   }
+
+  get status(): string {
+    return this.schema['x-looker-status'] || ''
+  }
+
+  get deprecated(): boolean {
+    return this.schema.deprecated || this.schema['x-looker-deprecated'] || false
+  }
+
+  get description(): string {
+    return this.schema.description || ''
+  }
+
+  get title(): string {
+    return this.schema.title || ''
+  }
 }
 
 class ArrayType extends Type{
@@ -174,12 +263,19 @@
   }
 }
 
-export class LookerApi implements ISymbolTable {
-  methods: Record<string, IMethod> = {}
-  types: Record<string, IType> = {}
-  refs: Record<string, IType> = {}
-
-  constructor () {
+export interface IApiModel extends IModel {
+  version: string
+  description: string
+  methods: Record<string, IMethod>
+}
+
+export class ApiModel implements ISymbolTable, IApiModel {
+  readonly schema: OAS.OpenAPIObject | null
+  readonly methods: Record<string, IMethod> = {}
+  readonly types: Record<string, IType> = {}
+  private refs: Record<string, IType> = {}
+
+  constructor(spec: OAS.OpenAPIObject) {
     this.types['string'] = new IntrinsicType('string')
     this.types['integer'] = new IntrinsicType('integer')
     this.types['int64'] = new IntrinsicType('int64')
@@ -188,28 +284,57 @@
     this.types['uri'] = new IntrinsicType('uri')
     this.types['float'] = new IntrinsicType('float')
     this.types['double'] = new IntrinsicType('double')
-  }
-
-  static load(specFile: string): LookerApi {
+    this.types['object'] = new IntrinsicType('object')
+    this.types['void'] = new IntrinsicType('void')
+
+    this.schema = spec
+    this.load()
+  }
+
+  static fromFile(specFile: string): ApiModel {
     const specContent = fs.readFileSync(specFile, utf8)
+    return this.fromString(specContent)
+  }
+
+  static fromString(specContent: string): ApiModel {
     const json = JSON.parse(specContent)
+    return this.fromJson(json)
+  }
+
+  static fromJson(json: any): ApiModel {
     const spec = new OAS.OpenApiBuilder(json).getSpec()
-    return new LookerApi().load(spec)
-  }
-
-  load(spec: OAS.OpenAPIObject) : this {
-    if (spec.components && spec.components.schemas) {
-      Object.entries(spec.components.schemas).forEach(([name, schema]) => {
+    return new ApiModel(spec)
+  }
+
+  get version(): string {
+    return (this.schema && this.schema.version) || ''
+  }
+
+  get description(): string {
+    return (this.schema && this.schema.description) || ''
+  }
+
+  private load(): void {
+    if (this.schema && this.schema.components && this.schema.components.schemas) {
+      Object.entries(this.schema.components.schemas).forEach(([name, schema]) => {
         const t = new Type(schema, name)
         // types[n] and corresponding refs[ref] MUST reference the same type instance!
         this.types[name] = t
         this.refs[`#/components/schemas/${name}`] = t
       })
-      Object.entries(spec.components.schemas).forEach(([name, _]) => {
+      Object.keys(this.schema.components.schemas).forEach((name) => {
         (this.resolveType(name) as Type).load(this)
       })
     }
-    return this
+
+    if (this.schema && this.schema.paths) {
+      Object.entries(this.schema.paths).forEach(([path, schema]) => {
+        const methods = this.loadMethods(path, schema)
+        methods.forEach((method) => {
+          this.methods[method.name] = method
+        })
+      })
+    }
   }
 
   resolveType(schema: string | OAS.SchemaObject | OAS.ReferenceObject): IType {
@@ -233,18 +358,45 @@
     }
     throw new Error("Schema must have a ref or a type")
   }
-=======
-export interface IStruct extends IModel {
-  description?: string
-  properties: IParameter[]
->>>>>>> 073967fc
-}
-
-export interface IApi extends IModel {
-  version?: string
-  description?: string
-  methods: Array<IMethod>
-  structures?: Array<IStruct>
+
+  private loadMethods(endpoint: string, schema: OAS.PathItemObject): Method[] {
+    const methods: Method[] = []
+
+    const addIfPresent = (httpMethod: string, opSchema: OAS.OperationObject | undefined) => {
+      if (opSchema) {
+        const responses = this.methodResponses(opSchema)
+        methods.push(new Method(httpMethod, endpoint, opSchema, responses))
+      }
+    }
+
+    addIfPresent('GET', schema.get)
+    addIfPresent('PUT', schema.put)
+    addIfPresent('POST', schema.post)
+    addIfPresent('PATCH', schema.patch)
+    addIfPresent('DELETE', schema.delete)
+    // options?: OperationObject;
+    // head?: OperationObject;
+    // trace?: OperationObject;
+    return methods
+  }
+
+  private methodResponses(schema: OAS.OperationObject): IMethodResponse[] {
+    const responses: IMethodResponse[] = []
+    Object.entries(schema.responses).forEach(([statusCode, contentSchema]) => {
+      if (contentSchema.content) {
+        Object.entries(contentSchema.content).forEach(([mediaType, response]) => {
+          responses.push(new MethodResponse(statusCode, mediaType,
+          this.resolveType((response as OAS.MediaTypeObject).schema || {})))
+        })
+      } else if (statusCode === '204') {
+        // no content - returns void
+        responses.push(new MethodResponse(statusCode, '', this.types['void']))
+      }
+    })
+    return responses
+  }
+
+
 }
 
 export interface ICodeFormatter {
@@ -295,12 +447,12 @@
   httpCall(indent: string, method: IMethod): string
 
   // generates the type declaration signature for the start of the type definition
-  typeSignature(indent: string, type: IStruct): string
+  typeSignature(indent: string, type: IType): string
 
   // generates summary text
   // e.g, for Python:
   //    '''This is the method summary'''
-  summary(indent: string, text: string | undefined): string
+  summary(indent: string, text: string): string
 
   // produces the declaration block for a parameter
   // e.g.
@@ -325,9 +477,9 @@
   declareParameters(indent: string, params: IParameter[] | undefined): string
 
   // generates entire type declaration
-  declareType(indent: string, type: IStruct): string
+  declareType(indent: string, type: IType): string
 
   // generates type property
-  declareProperty(indent: string, property: IParameter): string
+  declareProperty(indent: string, property: IProperty): string
 
 }